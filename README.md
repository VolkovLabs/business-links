--- conflicted
+++ resolved
@@ -2,11 +2,6 @@
 
 ## Introduction
 
-<<<<<<< HEAD
-## Requirements
-
-- **Business Table Panel 1.x, 2.x** requires **Grafana 10.3** or **Grafana 11**.
-=======
 The Business Links panel for Grafana provides a streamlined interface to navigate effortlessly using external links, internal dashboards, and dynamic dropdown menus. Designed for seamless integration, it enables users to access critical resources, switch between dashboards, or interact with custom workflows efficiently, all within a single, intuitive panel.
 
 ## Key Features
@@ -20,7 +15,6 @@
 ## Requirements
 
 - **Business Links Panel 1.x** requires **Grafana 11**.
->>>>>>> 86ae73e9
 
 ## Installation
 
@@ -28,20 +22,12 @@
 
 ### Grafana Plugins Catalog
 
-<<<<<<< HEAD
-Visit [grafana.com/plugins/volkovlabs-table-panel](https://grafana.com/grafana/plugins/volkovlabs-table-panel/) and follow the instructions.
-=======
 Visit [grafana.com/plugins/volkovlabs-links-panel](https://grafana.com/grafana/plugins/volkovlabs-links-panel/) and follow the instructions.
->>>>>>> 86ae73e9
 
 ### Grafana CLI
 
 ```bash
-<<<<<<< HEAD
-grafana cli plugins install volkovlabs-table-panel
-=======
 grafana cli plugins install volkovlabs-links-panel
->>>>>>> 86ae73e9
 ```
 
 Check out our installation guide:
@@ -68,17 +54,9 @@
 
 ## Feedback & Support
 
-<<<<<<< HEAD
-- Ask questions or share feedback on [GitHub Issues](https://github.com/volkovlabs/business-table/issues).
-=======
 - Ask questions or share feedback on [GitHub Issues](https://github.com/volkovlabs/business-links/issues).
->>>>>>> 86ae73e9
 - Subscribe to our [YouTube Channel](https://youtube.com/@volkovlabs) for tutorials and updates.
 
 ## License
 
-<<<<<<< HEAD
-Licensed under the [Apache License 2.0](https://github.com/volkovlabs/business-table/blob/main/LICENSE).
-=======
-Licensed under the [Apache License 2.0](https://github.com/volkovlabs/business-links/blob/main/LICENSE).
->>>>>>> 86ae73e9
+Licensed under the [Apache License 2.0](https://github.com/volkovlabs/business-links/blob/main/LICENSE).