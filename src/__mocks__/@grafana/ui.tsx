--- conflicted
+++ resolved
@@ -332,8 +332,5 @@
   Tooltip,
   Drawer,
   Icon,
-<<<<<<< HEAD
   FileDropzone,
-=======
->>>>>>> f223fb49
 };