--- conflicted
+++ resolved
@@ -423,7 +423,50 @@
     });
   });
 
-<<<<<<< HEAD
+  it('Should generate HTML link correctly', () => {
+    const currentGroup = {
+      name: 'Test',
+      items: [
+        {
+          name: 'HTML',
+          enable: true,
+          linkType: LinkType.HTML,
+          url: '',
+          includeVariables: false,
+          includeTimeRange: false,
+          target: LinkTarget.NEW_TAB,
+          tags: [],
+          dashboardUrl: '',
+          dropdownName: '',
+          id: 'test-link0-id',
+          htmlConfig: {
+            content: 'line',
+          },
+        },
+      ],
+    };
+
+    const result = prepareLinksToRender({
+      currentGroup,
+      dropdowns: [],
+      replaceVariables,
+      timeRange,
+      dashboards,
+      params: '',
+      dashboardId: '',
+      series: [],
+    });
+
+    expect(result).toHaveLength(1);
+    expect(result[0]).toMatchObject({
+      content: 'line',
+      id: 'test-link0-id',
+      links: [],
+      name: 'HTML',
+      type: VisualLinkType.HTML,
+    });
+  });
+
   it('Should generate TIMEPICKER link with isCurrentTimepicker = true when highlightCurrentTimepicker is enabled and ranges match', () => {
     const currentTimeRange = {
       from: new Date('2023-01-01T00:00:00Z'),
@@ -434,23 +477,14 @@
       },
     } as any;
 
-=======
-  it('Should generate HTML link correctly', () => {
->>>>>>> 429538d0
-    const currentGroup = {
-      name: 'Test',
-      items: [
-        {
-<<<<<<< HEAD
+    const currentGroup = {
+      name: 'Test',
+      items: [
+        {
           type: LinkConfigType.LINK,
-          name: "Manual range",
+          name: 'Manual range',
           enable: true,
           linkType: LinkType.TIMEPICKER,
-=======
-          name: 'HTML',
-          enable: true,
-          linkType: LinkType.HTML,
->>>>>>> 429538d0
           url: '',
           includeVariables: false,
           includeTimeRange: false,
@@ -459,54 +493,31 @@
           dashboardUrl: '',
           dropdownName: '',
           id: 'test-link0-id',
-<<<<<<< HEAD
           timePickerConfig: {
             manualTimeRange: {
               from: 1672531200000,
               to: 1672617600000,
             },
-            type: TimeConfigType.MANUAL
-          }
-=======
-          htmlConfig: {
-            content: 'line',
+            type: TimeConfigType.MANUAL,
           },
->>>>>>> 429538d0
-        },
-      ],
-    };
-
-    const result = prepareLinksToRender({
-      currentGroup,
-      dropdowns: [],
-      replaceVariables,
-<<<<<<< HEAD
+        },
+      ],
+    };
+
+    const result = prepareLinksToRender({
+      currentGroup,
+      dropdowns: [],
+      replaceVariables,
       timeRange: currentTimeRange,
       dashboards,
       params: '',
       dashboardId: '',
       highlightCurrentTimepicker: true,
-=======
-      timeRange,
-      dashboards,
-      params: '',
-      dashboardId: '',
->>>>>>> 429538d0
-      series: [],
-    });
-
-    expect(result).toHaveLength(1);
-<<<<<<< HEAD
+      series: [],
+    });
+
+    expect(result).toHaveLength(1);
     expect(result[0].isCurrentTimepicker).toBe(true);
-=======
-    expect(result[0]).toMatchObject({
-      content: 'line',
-      id: 'test-link0-id',
-      links: [],
-      name: 'HTML',
-      type: VisualLinkType.HTML,
-    });
->>>>>>> 429538d0
   });
 });
 
