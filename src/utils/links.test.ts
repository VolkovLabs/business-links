--- conflicted
+++ resolved
@@ -546,62 +546,6 @@
       type: VisualLinkType.HTML,
     });
   });
-<<<<<<< HEAD
-=======
-
-  it('Should generate TIMEPICKER link with isCurrentTimepicker = true when highlightCurrentTimepicker is enabled and ranges match', () => {
-    const currentTimeRange = {
-      from: new Date('2023-01-01T00:00:00Z'),
-      to: new Date('2023-01-02T00:00:00Z'),
-      raw: {
-        from: new Date('2025-01-01T00:00:00Z'),
-        to: new Date('2025-02-01T00:00:00Z'),
-      },
-    } as any;
-
-    const currentGroup = {
-      name: 'Test',
-      items: [
-        {
-          type: VisualLinkType.LINK,
-          name: 'Manual range',
-          enable: true,
-          linkType: LinkType.TIMEPICKER,
-          url: '',
-          includeVariables: false,
-          includeTimeRange: false,
-          target: LinkTarget.NEW_TAB,
-          tags: [],
-          dashboardUrl: '',
-          dropdownName: '',
-          id: 'test-link0-id',
-          timePickerConfig: {
-            manualTimeRange: {
-              from: 1672531200000,
-              to: 1672617600000,
-            },
-            type: TimeConfigType.MANUAL,
-          },
-        },
-      ],
-    };
-
-    const result = prepareLinksToRender({
-      currentGroup,
-      dropdowns: [],
-      replaceVariables,
-      timeRange: currentTimeRange,
-      dashboards,
-      params: '',
-      dashboardId: '',
-      highlightCurrentTimepicker: true,
-      series: [],
-    });
-
-    expect(result).toHaveLength(1);
-    expect(result[0].isCurrentTimepicker).toBe(true);
-  });
->>>>>>> db978c7c
 });
 
 describe('preparePickerTimeRange', () => {
