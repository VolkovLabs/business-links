--- conflicted
+++ resolved
@@ -44,11 +44,8 @@
     type: TimeConfigType.FIELD,
   },
   dropdownConfig: createDropdownConfig(),
-<<<<<<< HEAD
   includeKioskMode: false,
-=======
   alignContentPosition: AlignContentPositionType.LEFT,
->>>>>>> a1935592
   ...item,
 });
 
