import { DataFrame, dateTime, InterpolateFunction, TimeRange } from '@grafana/data';

import { DashboardMeta, GroupConfig, LinkConfig, LinkType, TimeConfig, TimeConfigType } from '@/types';
import { VisualLink, VisualLinkType } from '@/types/links';

import { filterDashboardsByTags } from './dashboards';
import { getFieldFromFrame, getFrameBySource } from './fields';
import { mapRelativeTimeRangeToOption, timeToSeconds } from './timeRange';

/**
 * extractParamsByPrefix
 * @param search
 * @param prefix
 */
export const extractParamsByPrefix = (search: string, prefix: string): string => {
  const params = new URLSearchParams(search);
  const result = new URLSearchParams();

  for (const [key, value] of params.entries()) {
    if (key.startsWith(prefix)) {
      result.append(key, value);
    }
  }

  return result.toString();
};

/**
 * prepareUrlWithParams
 * @param includeTimeRange
 * @param includeVariables
 * @param timeRange
 * @param replaceVariables
 * @param params
 * @param url
 */
export const prepareUrlWithParams = (
  item: LinkConfig,
  timeRange: TimeRange,
  replaceVariables: InterpolateFunction,
  params: string,
  url?: string
) => {
  /**
   * Return empty URL
   */
  if (!url) {
    return '';
  }

  /**
   * Apply replaceVariables
   */
  let currentUrl = replaceVariables(url);

  const kioskParam = extractParamsByPrefix(params, 'kiosk');

  /**
   * Apply all variables states
   */
  if (item.includeVariables) {
    const newParams = extractParamsByPrefix(params, 'var-');

    currentUrl = `${currentUrl}?${newParams}`;
  }

  /**
   * Apply Time Range
   */
  if (item.includeTimeRange) {
    const timeRangeParams = `from=${timeRange.from.toISOString()}&to=${timeRange.to.toISOString()}`;
    currentUrl = `${currentUrl}${item.includeVariables ? `&${timeRangeParams}` : `?${timeRangeParams}`}`;
  }

  /**
   * Apply kiosk param as flag
   */
  if (kioskParam && item.includeKioskMode) {
    currentUrl = `${currentUrl}${currentUrl.includes('?') ? '&' : '?'}kiosk`;
  }
  return currentUrl;
};

/**
 * Prepares a time range based on the time picker configuration.
 * @param item - The item containing the time picker configuration.
 * @param series - The data series.
 * @param dashboardTimeRange - Dashboard Time Range
 * @returns A time range object
 */
export const preparePickerTimeRange = ({
  item,
  series,
  dashboardTimeRange,
}: {
  item: { timePickerConfig?: TimeConfig };
  series: DataFrame[];
  dashboardTimeRange: {
    from: string | number;
    to: string | number;
  };
}): {
  from: string | number;
  to: string | number;
} => {
  const config = item.timePickerConfig;

  /**
   * Return by default
   */
  if (!config) {
    return dashboardTimeRange;
  }

  switch (config.type) {
    case TimeConfigType.RELATIVE: {
      /**
       * Map relative options to raw correct time range
       * if no relative options return empty it will return by default
       */
      const options =
        config.relativeTimeRange?.from || config.relativeTimeRange?.to
          ? mapRelativeTimeRangeToOption(config.relativeTimeRange)
          : { from: '', to: '' };

      return {
        from: options.from || dashboardTimeRange.from,
        to: options.to || dashboardTimeRange.to,
      };
    }

    case TimeConfigType.MANUAL: {
      /**
       * Return manual values
       * or default range
       */
      return {
        from: config.manualTimeRange?.from ?? dashboardTimeRange.from,
        to: config.manualTimeRange?.to ?? dashboardTimeRange.to,
      };
    }

    case TimeConfigType.FIELD: {
      /**
       * Get Frames
       */
      const fromFrame = getFrameBySource(series, config.fieldFrom);
      const toFrame = getFrameBySource(series, config.fieldTo);

      /**
       * Get Values from fields
       */
      const fromValue = getFieldFromFrame(fromFrame, config.fieldFrom)?.values?.[0];
      const toValue = getFieldFromFrame(toFrame, config.fieldTo)?.values?.[0];

      /**
       * return values
       * otherwise return default Range
       */
      return {
        from: fromValue ? dateTime(fromValue)?.valueOf() : dashboardTimeRange.from,
        to: toValue ? dateTime(toValue)?.valueOf() : dashboardTimeRange.to,
      };
    }

    default:
      return dashboardTimeRange;
  }
};

/**
 * prepareLinksToRender
 *
 * @param currentGroup
 * @param dropdowns
 * @param replaceVariables
 * @param timeRange
 * @param dashboards
 * @param params
 * @param dashboardId
 * @param highlightCurrentLink
 * @param highlightCurrentTimepicker
 * @param series
 */
export const prepareLinksToRender = ({
  currentGroup,
  dropdowns,
  replaceVariables,
  timeRange,
  dashboards,
  params,
  dashboardId,
  highlightCurrentLink,
  highlightCurrentTimepicker,
  series,
}: {
  currentGroup?: GroupConfig;
  dropdowns: GroupConfig[];
  replaceVariables: InterpolateFunction;
  timeRange: TimeRange;
  dashboards: DashboardMeta[];
  params: string;
  dashboardId: string;
  highlightCurrentLink?: boolean;
  highlightCurrentTimepicker?: boolean;
  series: DataFrame[];
}): VisualLink[] => {
  /**
   * Return empty [] if no groups
   */
  if (!currentGroup) {
    return [];
  }

  const result: VisualLink[] = [];

  /**
   * All enable items
   */
  const enabledItems = currentGroup.items.filter((item) => item.enable);

  for (const item of enabledItems) {
    switch (item.linkType) {
      /**
       * Time picker
       */
      case LinkType.TIMEPICKER: {
        /**
         * Dashboard Time Range
         */
        const dashboardTimeRange = {
          from: typeof timeRange.raw.from === 'string' ? timeRange.raw.from : timeRange.from.valueOf(),
          to: typeof timeRange.raw.to === 'string' ? timeRange.raw.to : timeRange.to.valueOf(),
        };

        /**
         * Picker Time Range
         */
        const pickerTimeRange = preparePickerTimeRange({
          dashboardTimeRange: dashboardTimeRange,
          item,
          series,
        });

        /**
         * Is current timepicker
         */
        const isCurrentTimepicker =
          highlightCurrentTimepicker &&
          timeToSeconds(pickerTimeRange.from) === timeToSeconds(dashboardTimeRange.from) &&
          timeToSeconds(pickerTimeRange.to) === timeToSeconds(dashboardTimeRange.to);

        result.push({
          type: VisualLinkType.TIMEPICKER,
          id: item.id,
          name: item.name,
          timeRange: pickerTimeRange,
          links: [],
          isCurrentTimepicker,
          showCustomIcons: item.showCustomIcons,
          customIconUrl: item.customIconUrl,
          icon: item.icon,
          alignContentPosition: item.alignContentPosition,
          hideTooltipOnHover: item.hideTooltipOnHover,
        });
        break;
      }

      /**
       * HTML
       */
      case LinkType.HTML: {
        result.push({
          type: VisualLinkType.HTML,
          id: item.id,
          name: item.name,
          content: item.htmlConfig?.content,
          links: [],
        });
        break;
      }

      /**
       * Single link
       */
      case LinkType.SINGLE: {
        const preparedUrl = prepareUrlWithParams(item, timeRange, replaceVariables, params, item.url);

        /**
         * Is current dashboard/link
         */
        const isCurrentDashboard = !!highlightCurrentLink && preparedUrl.includes(dashboardId);

        result.push({
          id: item.id,
          name: item.name,
          type: VisualLinkType.LINK,
          links: [
            {
              ...item,
              isCurrentLink: isCurrentDashboard,
              url: preparedUrl,
            },
          ],
          alignContentPosition: item.alignContentPosition,
          hideTooltipOnHover: item.hideTooltipOnHover,
        });
        break;
      }

      /**
       * Dashboard link
       */
      case LinkType.DASHBOARD: {
        result.push({
          name: item.name,
          id: item.id,
          type: VisualLinkType.LINK,
          links: [
            {
              ...item,
              url: prepareUrlWithParams(item, timeRange, replaceVariables, params, item.dashboardUrl),
            },
          ],
          alignContentPosition: item.alignContentPosition,
          hideTooltipOnHover: item.hideTooltipOnHover,
        });
        break;
      }

      /**
       * Tags link
       */
      case LinkType.TAGS: {
        /**
         * Available dashboards by tags
         */
        const availableDashboards = filterDashboardsByTags(dashboards, item.tags);

        result.push({
          name: item.name,
          type: VisualLinkType.LINK,
          icon: item.icon,
          showMenuOnHover: item.showMenuOnHover,
          hoverMenuPosition: item.hoverMenuPosition,
          id: item.id,
          links: availableDashboards.map((availableDashboard) => ({
            ...item,
            name: availableDashboard.title,
            url: prepareUrlWithParams(item, timeRange, replaceVariables, params, availableDashboard.url),
          })),
          showCustomIcons: item.showCustomIcons,
          customIconUrl: item.customIconUrl,
          alignContentPosition: item.alignContentPosition,
          hideTooltipOnHover: item.hideTooltipOnHover,
        });
        break;
      }

      /**
       * DROPDOWN link
       */
      case LinkType.DROPDOWN: {
        /**
         * Get nested group
         */
        const nestedGroup = dropdowns.find((group) => group.name === item.dropdownName);

        /**
         * Nested links
         */
        let nestedLinks: Array<{
          name: string;
          type: VisualLinkType;
          links: LinkConfig[];
        }> = [];

        if (nestedGroup) {
          nestedLinks = prepareLinksToRender({
            currentGroup: nestedGroup,
            dropdowns,
            replaceVariables,
            timeRange,
            dashboards,
            params,
            dashboardId,
            highlightCurrentLink,
            highlightCurrentTimepicker,
            series,
          });
        }

        const dropdownLinks = nestedLinks.flatMap((nestedLink) => {
          if (nestedLink.type === VisualLinkType.TIMEPICKER || nestedLink.type === VisualLinkType.LLMAPP) {
            return [
              {
                linkType: nestedLink.type === VisualLinkType.TIMEPICKER ? LinkType.TIMEPICKER : LinkType.LLMAPP,
                ...nestedLink,
              },
            ] as unknown as LinkConfig[];
          }

          return nestedLink.links;
        });

        /**
         * Return Dropdown with all links
         */
        result.push({
          id: item.id,
          name: item.name,
          type: VisualLinkType.MENU,
          dropdownConfig: item.dropdownConfig,
          icon: item.icon,
          showMenuOnHover: item.showMenuOnHover,
          hoverMenuPosition: item.hoverMenuPosition,
          links: dropdownLinks,
          showCustomIcons: item.showCustomIcons,
          customIconUrl: item.customIconUrl,
          alignContentPosition: item.alignContentPosition,
          hideTooltipOnHover: item.hideTooltipOnHover,
        });
        break;
      }

      /**
       * Business AI link
       */
      case LinkType.LLMAPP: {
        result.push({
          type: VisualLinkType.LLMAPP,
          contextPrompt: item.contextPrompt,
<<<<<<< HEAD
          llmTemperature: item.llmTemperature,
=======
          assistantName: item.assistantName,
>>>>>>> bae5f249
          id: item.id,
          name: item.name,
          links: [],
          showCustomIcons: item.showCustomIcons,
          customIconUrl: item.customIconUrl,
          icon: item.icon,
          alignContentPosition: item.alignContentPosition,
          hideTooltipOnHover: item.hideTooltipOnHover,
        });
        break;
      }

      default:
        break;
    }
  }
  return result;
};<|MERGE_RESOLUTION|>--- conflicted
+++ resolved
@@ -430,11 +430,8 @@
         result.push({
           type: VisualLinkType.LLMAPP,
           contextPrompt: item.contextPrompt,
-<<<<<<< HEAD
           llmTemperature: item.llmTemperature,
-=======
           assistantName: item.assistantName,
->>>>>>> bae5f249
           id: item.id,
           name: item.name,
           links: [],
