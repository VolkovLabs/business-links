import { PanelModel } from '@grafana/data';
import { v4 as uuidv4 } from 'uuid';

import { GRID_COLUMN_SIZE, GRID_ROW_SIZE } from './constants';
import { GroupConfig, OutdatedPanelOptions, PanelOptions } from './types';
import { createDropdownConfig, migrateTimePickerConfiguration } from './utils';

/**
 * Get Migrated Options
 * @param panel
 */
export const getMigratedOptions = async (panel: PanelModel<OutdatedPanelOptions>): Promise<PanelOptions> => {
  const { ...options } = panel.options;

  /**
   * Normalize groups
   */
  if (options.groups && options.groups.length > 0) {
    const items = options.groups;

    options.groups = items.map((group) => {
      /**
       * Normalize links items
       */
      const normalizedItems = group.items.map((item) => {
        const normalizedId = !item.id || item.id === undefined ? uuidv4() : item.id;

        const normalizedTimePickerConfig = migrateTimePickerConfiguration(item.timePickerConfig);
        const normalizedDropdownConfig =
          !item.dropdownConfig || item.dropdownConfig === undefined ? createDropdownConfig() : item.dropdownConfig;

        const normalizedIncludeKioskMode =
          !item.includeKioskMode || item.includeKioskMode === undefined ? false : item.includeKioskMode;

        const normalizedShowCustomIcons =
          !item.showCustomIcons || item.showCustomIcons === undefined ? false : item.showCustomIcons;

        const normalizedCustomIconUrl =
          !item.customIconUrl || item.customIconUrl === undefined ? '' : item.customIconUrl;

        const normalizedAlignContentPosition =
          !item.alignContentPosition || item.alignContentPosition === undefined ? 'left' : item.alignContentPosition;

        const normalizedHideTitleOnHover =
          !item.hideTooltipOnHover || item.hideTooltipOnHover === undefined ? false : item.hideTooltipOnHover;

        const normalizedUseDefaultGrafanaMcp =
          !item.useDefaultGrafanaMcp || item.useDefaultGrafanaMcp === undefined ? false : item.useDefaultGrafanaMcp;

        const normalizedAnnotationKey = !item.annotationKey ? '' : item.annotationKey;

        return {
          ...item,
          id: normalizedId,
          dropdownConfig: normalizedDropdownConfig,
          timePickerConfig: normalizedTimePickerConfig,
          includeKioskMode: normalizedIncludeKioskMode,
          showCustomIcons: normalizedShowCustomIcons,
          customIconUrl: normalizedCustomIconUrl,
          alignContentPosition: normalizedAlignContentPosition,
          hideTooltipOnHover: normalizedHideTitleOnHover,
          useDefaultGrafanaMcp: normalizedUseDefaultGrafanaMcp,
          annotationKey: normalizedAnnotationKey,
        };
      });

      /**
       * Normalize Group defined
       */
      const normalizedGroup = {
        ...group,
        items: normalizedItems,
      } as GroupConfig;

      /**
       * Normalize highlight link
       */
      if (normalizedGroup.highlightCurrentLink === undefined) {
        normalizedGroup.highlightCurrentLink = false;
      }

      /**
       * Normalize highlight timepicker
       */
      if (normalizedGroup.highlightCurrentTimepicker === undefined) {
        normalizedGroup.highlightCurrentTimepicker = false;
      }

      /**
       * Normalize gridLayout
       */
      if (normalizedGroup.gridLayout === undefined) {
        normalizedGroup.gridLayout = false;
      }

      /**
       * Normalize manualGridLayout
       */
      if (normalizedGroup.manualGridLayout === undefined) {
        normalizedGroup.manualGridLayout = [];
      }

      /**
       * Normalize gridColumns
       */
      if (normalizedGroup.gridColumns === undefined) {
        normalizedGroup.gridColumns = GRID_COLUMN_SIZE;
      }

      /**
       * Normalize gridRows
       */
      if (normalizedGroup.gridRowHeight === undefined) {
        normalizedGroup.gridRowHeight = GRID_ROW_SIZE;
      }

      /**
       * Normalize dynamicFontSize
       */
      if (normalizedGroup.dynamicFontSize === undefined) {
        normalizedGroup.dynamicFontSize = false;
      }

      return normalizedGroup;
    });
  }

  /**
   * Normalize drop downs
   */
  if (options.dropdowns && options.dropdowns.length > 0) {
    const items = options.dropdowns;

    options.dropdowns = items.map((dropdown) => {
      /**
       * Normalize links items
       */
      const normalizedItems = dropdown.items.map((item) => {
        const normalizedId = !item.id || item.id === undefined ? uuidv4() : item.id;

        const normalizedTimePickerConfig = migrateTimePickerConfiguration(item.timePickerConfig);

<<<<<<< HEAD
        const normalizedAnnotationKey = !item.annotationKey ? '' : item.annotationKey;
=======
        const normalizedIncludeKioskMode =
          !item.includeKioskMode || item.includeKioskMode === undefined ? false : item.includeKioskMode;

        const normalizedShowCustomIcons =
          !item.showCustomIcons || item.showCustomIcons === undefined ? false : item.showCustomIcons;

        const normalizedCustomIconUrl =
          !item.customIconUrl || item.customIconUrl === undefined ? '' : item.customIconUrl;

        const normalizedHideTitleOnHover =
          !item.hideTooltipOnHover || item.hideTooltipOnHover === undefined ? false : item.hideTooltipOnHover;

        const normalizedUseDefaultGrafanaMcp =
          !item.useDefaultGrafanaMcp || item.useDefaultGrafanaMcp === undefined ? false : item.useDefaultGrafanaMcp;
>>>>>>> 1a62c2d5

        return {
          ...item,
          id: normalizedId,
          timePickerConfig: normalizedTimePickerConfig,
<<<<<<< HEAD
          annotationKey: normalizedAnnotationKey,
=======
          includeKioskMode: normalizedIncludeKioskMode,
          showCustomIcons: normalizedShowCustomIcons,
          customIconUrl: normalizedCustomIconUrl,
          hideTooltipOnHover: normalizedHideTitleOnHover,
          useDefaultGrafanaMcp: normalizedUseDefaultGrafanaMcp,
>>>>>>> 1a62c2d5
        };
      });

      /**
       * Normalize Dropdown defined
       */
      const normalizedDropdown = {
        ...dropdown,
        items: normalizedItems,
      } as GroupConfig;

      return normalizedDropdown;
    });
  }

  /**
   * Normalize toolbar download formats if undefined
   */
  if (options.groupsSorting === undefined) {
    options.groupsSorting = false;
  }

  /**
   * Normalize padding value if undefined
   */
  if (options.customPadding === undefined) {
    options.customPadding = 0;
  }

  return options as PanelOptions;
};<|MERGE_RESOLUTION|>--- conflicted
+++ resolved
@@ -140,9 +140,7 @@
 
         const normalizedTimePickerConfig = migrateTimePickerConfiguration(item.timePickerConfig);
 
-<<<<<<< HEAD
         const normalizedAnnotationKey = !item.annotationKey ? '' : item.annotationKey;
-=======
         const normalizedIncludeKioskMode =
           !item.includeKioskMode || item.includeKioskMode === undefined ? false : item.includeKioskMode;
 
@@ -157,21 +155,17 @@
 
         const normalizedUseDefaultGrafanaMcp =
           !item.useDefaultGrafanaMcp || item.useDefaultGrafanaMcp === undefined ? false : item.useDefaultGrafanaMcp;
->>>>>>> 1a62c2d5
 
         return {
           ...item,
           id: normalizedId,
           timePickerConfig: normalizedTimePickerConfig,
-<<<<<<< HEAD
           annotationKey: normalizedAnnotationKey,
-=======
           includeKioskMode: normalizedIncludeKioskMode,
           showCustomIcons: normalizedShowCustomIcons,
           customIconUrl: normalizedCustomIconUrl,
           hideTooltipOnHover: normalizedHideTitleOnHover,
           useDefaultGrafanaMcp: normalizedUseDefaultGrafanaMcp,
->>>>>>> 1a62c2d5
         };
       });
 
