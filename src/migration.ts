--- conflicted
+++ resolved
@@ -47,12 +47,9 @@
         const normalizedUseDefaultGrafanaMcp =
           !item.useDefaultGrafanaMcp || item.useDefaultGrafanaMcp === undefined ? false : item.useDefaultGrafanaMcp;
 
-<<<<<<< HEAD
         const normalizedAnnotationKey = !item.annotationKey ? '' : item.annotationKey;
-=======
         const normalizedShowLoadingForRawMessage =
           item.showLoadingForRawMessage === undefined ? true : item.showLoadingForRawMessage;
->>>>>>> 6f4446d3
 
         return {
           ...item,
@@ -65,11 +62,8 @@
           alignContentPosition: normalizedAlignContentPosition,
           hideTooltipOnHover: normalizedHideTitleOnHover,
           useDefaultGrafanaMcp: normalizedUseDefaultGrafanaMcp,
-<<<<<<< HEAD
           annotationKey: normalizedAnnotationKey,
-=======
           showLoadingForRawMessage: normalizedShowLoadingForRawMessage,
->>>>>>> 6f4446d3
         };
       });
 
