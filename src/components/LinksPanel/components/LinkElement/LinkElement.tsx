import { cx } from '@emotion/css';
import { Button, Dropdown, LinkButton, MenuItem, Tooltip, useStyles2 } from '@grafana/ui';
import React, { useCallback, useEffect, useState } from 'react';

import { TEST_IDS } from '@/constants';
import { ButtonSize } from '@/types';
import { VisualLink } from '@/types/links';

import { getStyles } from './LinkElement.styles';

/**
 * Test Ids
 */
const testIds = TEST_IDS.linkElement;

/**
 * Properties
 */
interface Props {
  /**
   * Link
   *
   * @type {VisualLink}
   */
  link: VisualLink;

  /**
   * Is link use for grid mode
   *
   * @type {boolean}
   */
  gridMode?: boolean;

  /**
   * Button size
   *
   * @type {ButtonSize}
   */
  buttonSize?: ButtonSize;

  /**
   * Dynamic font size
   *
   * @type {boolean}
   */
  dynamicFontSize?: boolean;
}

/**
 * Links Element
 */
export const LinkElement: React.FC<Props> = ({ link, buttonSize, gridMode = false, dynamicFontSize = false }) => {
  /**
   * Styles
   */
  const styles = useStyles2(getStyles, { dynamicFontSize });

  /**
   * States
   */
  const [linkWidth, setLinkWidth] = useState(0);
  const [linkEl, setLinkEl] = useState<HTMLElement | null>(null);

  /**
   * Get link ref
   */
  const btnRef = useCallback((node: HTMLElement | null) => {
    setLinkEl(node);
  }, []);

  useEffect(() => {
    if (!dynamicFontSize || !linkEl) {
      return;
    }

    /**
     * Track link element width changes
     */
    const resize = new ResizeObserver(([entry]) => {
      setLinkWidth(Math.floor(entry.contentRect.width));
    });
    resize.observe(linkEl);

    return () => resize.disconnect();
  }, [dynamicFontSize, linkEl]);

  /**
   * Mapping of content alignment positions to their corresponding styles.
   */
  const alignClassMap = {
    center: styles.alignLinkContentCenter,
    left: styles.alignLinkContentLeft,
    right: styles.alignLinkContentRight,
  } as const;

  if (link.links.length > 1) {
    /**
     * Menu links
     */
    const menuLinks = link.links.map((dropdownLink) => {
      return (
        <MenuItem
          key={`${dropdownLink.url}-${dropdownLink.name}`}
          label={dropdownLink.name}
          url={dropdownLink.url}
          target={dropdownLink.target}
          className={dropdownLink.isCurrentLink ? styles.currentMenuItem : styles.menuItem}
          icon={dropdownLink.icon}
          {...testIds.dropdownMenuItem.apply(dropdownLink.name)}
        />
      );
    });

    const dropdownButton = () => {
      return (
        <Button
          variant="secondary"
          className={cx(
            styles.link,
            gridMode && styles.linkGridMode,
            link.alignContentPosition && alignClassMap[link.alignContentPosition]
          )}
          size={buttonSize}
          icon={link.icon}
          fill="outline"
          {...testIds.buttonDropdown.apply(link.name)}
        >
          {link.name}
        </Button>
      );
    };
    if (link.showMenuOnHover) {
      return (
        <Tooltip
          content={<div className={styles.menu}>{menuLinks}</div>}
          theme="info"
          placement={link.hoverMenuPosition ? link.hoverMenuPosition : 'bottom'}
          interactive
          {...testIds.tooltipMenu.apply(link.name)}
        >
          {dropdownButton()}
        </Tooltip>
      );
    }

    return (
      <div
        ref={btnRef}
        style={dynamicFontSize ? ({ '--btn-width': `${linkWidth}px` } as React.CSSProperties) : undefined}
      >
        <Dropdown
          key={link.name}
          overlay={<div className={styles.menu}>{menuLinks}</div>}
          {...testIds.dropdown.apply(link.name)}
        >
          {dropdownButton()}
        </Dropdown>
      </div>
    );
  }

  /**
   * One link available
   */
  if (link.links.length === 1) {
    const currentLink = link.links[0];

    if (currentLink.url) {
      return (
<<<<<<< HEAD
        <div ref={btnRef}>
          <LinkButton
            key={currentLink.url}
            className={cx(
              currentLink.isCurrentLink ? styles.currentDashboard : styles.link,
              gridMode && styles.linkGridMode
            )}
            style={dynamicFontSize ? ({ '--btn-width': `${linkWidth}px` } as React.CSSProperties) : undefined}
            icon={currentLink.icon}
            href={currentLink.url}
            title={currentLink.name}
            target={currentLink.target}
            variant="secondary"
            fill="outline"
            size={buttonSize}
            {...testIds.buttonSingleLink.apply(link.name)}
          >
            {currentLink.name}
          </LinkButton>
        </div>
=======
        <LinkButton
          key={currentLink.url}
          className={cx(
            currentLink.isCurrentLink ? styles.currentDashboard : styles.link,
            gridMode && styles.linkGridMode,
            currentLink.alignContentPosition && alignClassMap[currentLink.alignContentPosition]
          )}
          icon={currentLink.icon}
          href={currentLink.url}
          title={currentLink.name}
          target={currentLink.target}
          variant="secondary"
          fill="outline"
          size={buttonSize}
          {...testIds.buttonSingleLink.apply(link.name)}
        >
          {currentLink.name}
        </LinkButton>
>>>>>>> a1935592
      );
    }
  }

  /**
   * Return
   */
  return (
<<<<<<< HEAD
    <div
      ref={btnRef}
      style={dynamicFontSize ? ({ '--btn-width': `${linkWidth}px` } as React.CSSProperties) : undefined}
=======
    <Button
      variant="secondary"
      className={cx(
        styles.link,
        gridMode && styles.linkGridMode,
        link.alignContentPosition && alignClassMap[link.alignContentPosition]
      )}
      key={link.name}
      fill="outline"
      size={buttonSize}
      title={link.name}
      tooltip="Empty URL"
      {...testIds.buttonEmptyLink.apply(link.name)}
>>>>>>> a1935592
    >
      <Button
        variant="secondary"
        className={cx(styles.link, gridMode && styles.linkGridMode)}
        key={link.name}
        fill="outline"
        size={buttonSize}
        title={link.name}
        tooltip="Empty URL"
        {...testIds.buttonEmptyLink.apply(link.name)}
      >
        {link.name}
      </Button>
    </div>
  );
};<|MERGE_RESOLUTION|>--- conflicted
+++ resolved
@@ -167,15 +167,17 @@
 
     if (currentLink.url) {
       return (
-<<<<<<< HEAD
-        <div ref={btnRef}>
+        <div
+          ref={btnRef}
+          style={dynamicFontSize ? ({ '--btn-width': `${linkWidth}px` } as React.CSSProperties) : undefined}
+        >
           <LinkButton
             key={currentLink.url}
             className={cx(
               currentLink.isCurrentLink ? styles.currentDashboard : styles.link,
-              gridMode && styles.linkGridMode
+              gridMode && styles.linkGridMode,
+              currentLink.alignContentPosition && alignClassMap[currentLink.alignContentPosition]
             )}
-            style={dynamicFontSize ? ({ '--btn-width': `${linkWidth}px` } as React.CSSProperties) : undefined}
             icon={currentLink.icon}
             href={currentLink.url}
             title={currentLink.name}
@@ -188,26 +190,6 @@
             {currentLink.name}
           </LinkButton>
         </div>
-=======
-        <LinkButton
-          key={currentLink.url}
-          className={cx(
-            currentLink.isCurrentLink ? styles.currentDashboard : styles.link,
-            gridMode && styles.linkGridMode,
-            currentLink.alignContentPosition && alignClassMap[currentLink.alignContentPosition]
-          )}
-          icon={currentLink.icon}
-          href={currentLink.url}
-          title={currentLink.name}
-          target={currentLink.target}
-          variant="secondary"
-          fill="outline"
-          size={buttonSize}
-          {...testIds.buttonSingleLink.apply(link.name)}
-        >
-          {currentLink.name}
-        </LinkButton>
->>>>>>> a1935592
       );
     }
   }
@@ -216,29 +198,17 @@
    * Return
    */
   return (
-<<<<<<< HEAD
     <div
       ref={btnRef}
       style={dynamicFontSize ? ({ '--btn-width': `${linkWidth}px` } as React.CSSProperties) : undefined}
-=======
-    <Button
-      variant="secondary"
-      className={cx(
-        styles.link,
-        gridMode && styles.linkGridMode,
-        link.alignContentPosition && alignClassMap[link.alignContentPosition]
-      )}
-      key={link.name}
-      fill="outline"
-      size={buttonSize}
-      title={link.name}
-      tooltip="Empty URL"
-      {...testIds.buttonEmptyLink.apply(link.name)}
->>>>>>> a1935592
     >
       <Button
         variant="secondary"
-        className={cx(styles.link, gridMode && styles.linkGridMode)}
+        className={cx(
+          styles.link,
+          gridMode && styles.linkGridMode,
+          link.alignContentPosition && alignClassMap[link.alignContentPosition]
+        )}
         key={link.name}
         fill="outline"
         size={buttonSize}
