--- conflicted
+++ resolved
@@ -71,14 +71,10 @@
               <ContentElement key={link.name} link={link} panelData={panelData} replaceVariables={replaceVariables} />
             );
           }
-<<<<<<< HEAD
           if (link.type === VisualLinkType.ANNOTATION) {
             return <AnnotationElement key={link.name} link={link} />;
           }
-          return <LinkElement key={link.name} link={link} />;
-=======
           return <LinkElement key={link.name} link={link} replaceVariables={replaceVariables} />;
->>>>>>> 08fc0233
         })}
     </div>
   );
