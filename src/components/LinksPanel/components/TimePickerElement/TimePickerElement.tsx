--- conflicted
+++ resolved
@@ -98,16 +98,18 @@
    * Return
    */
   return (
-<<<<<<< HEAD
-    <div ref={btnRef}>
+    <div
+      ref={btnRef}
+      style={dynamicFontSize ? ({ '--btn-width': `${linkWidth}px` } as React.CSSProperties) : undefined}
+    >
       <Button
         variant="secondary"
         className={cx(
           styles.link,
           gridMode && styles.linkGridMode,
-          link.isCurrentTimepicker && styles.currentTimePicker
+          link.isCurrentTimepicker && styles.currentTimePicker,
+          link.alignContentPosition && alignClassMap[link.alignContentPosition]
         )}
-        style={dynamicFontSize ? ({ '--btn-width': `${linkWidth}px` } as React.CSSProperties) : undefined}
         key={link.name}
         size={buttonSize}
         fill="outline"
@@ -129,35 +131,5 @@
         {link.name}
       </Button>
     </div>
-=======
-    <Button
-      variant="secondary"
-      className={cx(
-        styles.link,
-        gridMode && styles.linkGridMode,
-        link.isCurrentTimepicker && styles.currentTimePicker,
-        link.alignContentPosition && alignClassMap[link.alignContentPosition]
-      )}
-      key={link.name}
-      size={buttonSize}
-      fill="outline"
-      onClick={() => {
-        if (link.timeRange) {
-          locationService.partial(
-            {
-              [`from`]: link.timeRange.from,
-              [`to`]: link.timeRange.to,
-            },
-            true
-          );
-        }
-      }}
-      title={link.name}
-      tooltip={link.name}
-      {...testIds.buttonPicker.apply(link.name)}
-    >
-      {link.name}
-    </Button>
->>>>>>> a1935592
   );
 };