--- conflicted
+++ resolved
@@ -7,7 +7,16 @@
 import { v4 as uuidv4 } from 'uuid';
 
 import { TEST_IDS } from '@/constants';
-import { AlignContentPositionType, DashboardMeta, EditorProps, GroupConfig, LinkConfig, LinkTarget, LinkType, TimeConfigType } from '@/types';
+import {
+  AlignContentPositionType,
+  DashboardMeta,
+  EditorProps,
+  GroupConfig,
+  LinkConfig,
+  LinkTarget,
+  LinkType,
+  TimeConfigType,
+} from '@/types';
 import { createDropdownConfig, reorder } from '@/utils';
 
 import { LinkEditor } from './components';
@@ -161,12 +170,9 @@
           type: TimeConfigType.FIELD,
         },
         dropdownConfig: createDropdownConfig(),
-<<<<<<< HEAD
         showCustomIcons: false,
-        customIconUrl: ''
-=======
+        customIconUrl: '',
         alignContentPosition: AlignContentPositionType.LEFT,
->>>>>>> a1935592
       },
     ]);
     setNewLinkName('');
