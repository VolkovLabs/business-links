import { cx } from '@emotion/css';
import { DataFrame } from '@grafana/data';
import { Button, Icon, IconButton, InlineField, InlineFieldRow, InlineSwitch, Input, useTheme2 } from '@grafana/ui';
import { DragDropContext, Draggable, DraggingStyle, Droppable, DropResult, NotDraggingStyle } from '@hello-pangea/dnd';
import { Collapse, Slider } from '@volkovlabs/components';
import React, { useCallback, useMemo, useState } from 'react';
import { v4 as uuidv4 } from 'uuid';

import { GRID_COLUMN_SIZE, GRID_ROW_SIZE, TEST_IDS } from '@/constants';
import {
  AlignContentPositionType,
  AnnotationLayer,
  DashboardMeta,
  EditorProps,
  GroupConfig,
  LinkConfig,
  LinkTarget,
  LinkType,
  TimeConfigType,
} from '@/types';
import { createDropdownConfig, reorder } from '@/utils';

import { LinkEditor } from './components';
import { getStyles } from './GroupEditor.styles';

/**
 * Get Item Style
 */
const getItemStyle = (isDragging: boolean, draggableStyle: DraggingStyle | NotDraggingStyle | undefined) => ({
  /**
   * styles we need to apply on draggables
   */
  ...draggableStyle,
});

/**
 * Properties
 */
interface Props extends EditorProps<GroupConfig> {
  /**
   * Name
   *
   * @type {string}
   */
  name: string;

  /**
   * Dashboards
   *
   * @type {DashboardMeta[]}
   */
  dashboards: DashboardMeta[];

  /**
   * Option id
   *
   * @type {string}
   */
  optionId?: string;

  /**
   * Available dropdowns
   *
   * @type {string[]}
   */
  dropdowns?: string[];

  /**
   * Annotation Layers
   *
   * @type {AnnotationLayer[]}
   */
  annotationsLayers: AnnotationLayer[];

  /**
   * Data
   *
   * @type {DataFrame[]}
   */
  data: DataFrame[];
}

/**
 * Test Ids
 */
const testIds = TEST_IDS.groupEditor;

/**
 * Group Editor
 */
export const GroupEditor: React.FC<Props> = ({
  value,
  name,
  data,
  onChange,
  dashboards,
  optionId,
  dropdowns,
  annotationsLayers,
}) => {
  /**
   * Styles and Theme
   */
  const theme = useTheme2();
  const styles = getStyles(theme);

  /**
   * States
   */
  const [expanded, setExpanded] = useState<Record<string, boolean>>({});
  const [newLinkName, setNewLinkName] = useState('');
  const [editItem, setEditItem] = useState('');
  const [editName, setEditName] = useState('');
  const [gridColumnsSize, setGridColumnsSize] = useState(value.gridColumns ?? GRID_COLUMN_SIZE);
  const [gridRowHeight, setGridRowHeight] = useState(value.gridRowHeight ?? GRID_ROW_SIZE);

  /**
   * Links
   */
  const items = useMemo(() => value.items, [value.items]);

  /**
   * Change Items
   */
  const onChangeItems = useCallback(
    (newItems: LinkConfig[]) => {
      const updatedGroup = {
        ...value,
        items: newItems,
      };
      onChange(updatedGroup);
    },
    [onChange, value]
  );

  /**
   * Drag End
   */
  const onDragEnd = useCallback(
    (result: DropResult) => {
      /**
       * Dropped outside the list
       */
      if (!result.destination) {
        return;
      }

      onChangeItems(reorder(items, result.source.index, result.destination.index));
    },
    [items, onChangeItems]
  );

  /**
   * Check Updated Name
   */
  const isUpdatedNameValid = useMemo(() => {
    if (!editName.trim()) {
      return false;
    }

    if (editItem !== editName) {
      return !items.some((item) => item.name === editName);
    }
    return true;
  }, [editItem, editName, items]);

  /**
   * Is Name Exists error
   */
  const isNameExistsError = useMemo(() => {
    return items.some((item) => item.name === newLinkName);
  }, [items, newLinkName]);

  /**
   * Add New Link
   */
  const onAddNewItem = useCallback(() => {
    onChangeItems([
      ...items,
      {
        name: newLinkName,
        enable: true,
        linkType: LinkType.SINGLE,
        includeTimeRange: false,
        includeVariables: false,
        target: LinkTarget.SELF_TAB,
        tags: [],
        dashboardUrl: '',
        url: '',
        showMenuOnHover: false,
        id: uuidv4(),
        timePickerConfig: {
          type: TimeConfigType.FIELD,
        },
        includeKioskMode: false,
        dropdownConfig: createDropdownConfig(),
        showCustomIcons: false,
        customIconUrl: '',
        alignContentPosition: AlignContentPositionType.LEFT,
        hideTooltipOnHover: false,
        mcpServers: [],
        annotationKey: '',
      },
    ]);
    setNewLinkName('');
  }, [items, newLinkName, onChangeItems]);

  /**
   * On Cancel Edit
   */
  const onCancelEdit = useCallback(() => {
    setEditItem('');
    setEditName('');
  }, []);

  /**
   * On Save Name
   */
  const onSaveName = useCallback(() => {
    onChangeItems(
      items.map((item) =>
        item.name === editItem
          ? {
              ...item,
              name: editName,
            }
          : item
      )
    );
    onCancelEdit();
  }, [onChangeItems, items, onCancelEdit, editItem, editName]);

  return (
    <div {...testIds.root.apply(value.name)}>
      {optionId === 'groups' && (
        <InlineField label="Highlight current link" labelWidth={25}>
          <InlineSwitch
            value={value.highlightCurrentLink}
            onChange={(event) =>
              onChange({
                ...value,
                highlightCurrentLink: event.currentTarget.checked,
              })
            }
            {...testIds.fieldHighlightLink.apply()}
          />
        </InlineField>
      )}
      {optionId === 'groups' && (
        <InlineField label="Highlight current timepicker" labelWidth={25}>
          <InlineSwitch
            value={value.highlightCurrentTimepicker}
            onChange={(event) =>
              onChange({
                ...value,
                highlightCurrentTimepicker: event.currentTarget.checked,
              })
            }
            {...testIds.fieldHighlightTimepicker.apply()}
          />
        </InlineField>
      )}
      {optionId === 'groups' && (
        <InlineField label="Grid layout" labelWidth={25}>
          <InlineSwitch
            value={value.gridLayout}
            onChange={(event) =>
              onChange({
                ...value,
                gridLayout: event.currentTarget.checked,
              })
            }
            {...testIds.fieldGridLayout.apply()}
          />
        </InlineField>
      )}
      {optionId === 'groups' && value.gridLayout && (
        <>
          <InlineField label="Grid columns size" labelWidth={25} grow={true}>
            <Slider
              value={gridColumnsSize}
              min={1}
              max={24}
              step={1}
              onChange={(size) => {
                setGridColumnsSize(size);
              }}
              onAfterChange={(size) => {
                onChange({
                  ...value,
                  gridColumns: size,
                });
              }}
              {...testIds.fieldColumnsInManualLayout.apply()}
            />
          </InlineField>
          <InlineField
            label="Row height size"
            labelWidth={25}
            grow={true}
            tooltip="Minimum grid row size. Change step 16px. "
          >
            <Slider
              value={gridRowHeight}
              min={16}
              max={96}
              step={16}
              onChange={(size) => {
                setGridRowHeight(size);
              }}
              onAfterChange={(size) => {
                onChange({
                  ...value,
                  gridRowHeight: size,
                });
              }}
              {...testIds.fieldRowsInManualLayout.apply()}
            />
          </InlineField>
        </>
      )}
      {optionId === 'groups' && value.gridLayout && (
        <InlineField label="Dynamic font size" labelWidth={25}>
          <InlineSwitch
            value={value.dynamicFontSize}
            onChange={(event) =>
              onChange({
                ...value,
                dynamicFontSize: event.currentTarget.checked,
              })
            }
            {...testIds.fieldDynamicFontSize.apply()}
          />
        </InlineField>
      )}
      <DragDropContext onDragEnd={onDragEnd}>
        <Droppable droppableId={name}>
          {(provided) => (
            <div {...provided.droppableProps} ref={provided.innerRef}>
              {items.map((item, index) => (
                <Draggable key={item.name} draggableId={item.name} index={index}>
                  {(provided, snapshot) => (
                    <div
                      ref={provided.innerRef}
                      {...provided.draggableProps}
                      style={getItemStyle(snapshot.isDragging, provided.draggableProps.style)}
                      className={styles.item}
                    >
                      <Collapse
                        headerTestId={testIds.itemHeader.selector(item.name)}
                        contentTestId={testIds.itemContent.selector(item.name)}
                        fill="solid"
                        title={
                          editItem === item.name ? (
                            <div
                              className={cx(styles.itemHeader, styles.itemHeaderForm)}
                              onClick={(event) => event.stopPropagation()}
                            >
                              <InlineField className={styles.fieldName} invalid={!isUpdatedNameValid}>
                                <Input
                                  autoFocus={true}
                                  value={editName}
                                  onChange={(event) => setEditName(event.currentTarget.value)}
                                  onKeyDown={(e) => {
                                    if (e.key === 'Enter' && isUpdatedNameValid) {
                                      onSaveName();
                                    }

                                    if (e.key === 'Escape') {
                                      onCancelEdit();
                                    }
                                  }}
                                  {...testIds.fieldName.apply()}
                                />
                              </InlineField>
                              <Button
                                variant="secondary"
                                fill="text"
                                className={styles.actionButton}
                                icon="times"
                                size="sm"
                                onClick={onCancelEdit}
                                {...testIds.buttonCancelRename.apply()}
                              />
                              <Button
                                variant="secondary"
                                fill="text"
                                className={styles.actionButton}
                                icon="save"
                                size="sm"
                                onClick={onSaveName}
                                disabled={!isUpdatedNameValid}
                                tooltip={
                                  isUpdatedNameValid ? '' : 'Name is empty or group with the same name already exists.'
                                }
                                {...testIds.buttonSaveRename.apply()}
                              />
                            </div>
                          ) : (
                            <div className={cx(styles.itemHeader, styles.itemHeaderText)}>{item.name}</div>
                          )
                        }
                        actions={
                          <>
                            {editItem !== item.name && (
                              <Button
                                icon="edit"
                                variant="secondary"
                                fill="text"
                                size="sm"
                                className={styles.actionButton}
                                onClick={() => {
                                  /**
                                   * Start Edit
                                   */
                                  setEditName(item.name);
                                  setEditItem(item.name);
                                }}
                                {...testIds.buttonStartRename.apply()}
                              />
                            )}
                            <IconButton
                              name={item.enable ? 'eye' : 'eye-slash'}
                              aria-label={item.enable ? 'Hide' : 'Show'}
                              onClick={() => {
                                onChangeItems(
                                  items.map((link) =>
                                    link.name === item.name
                                      ? {
                                          ...item,
                                          enable: !item.enable,
                                        }
                                      : link
                                  )
                                );
                              }}
                              tooltip={item.enable ? 'Hide' : 'Show'}
                              {...testIds.buttonToggleVisibility.apply()}
                            />
                            <IconButton
                              name="trash-alt"
                              onClick={() => onChangeItems(items.filter((link) => link.name !== item.name))}
                              aria-label="Remove"
                              {...testIds.buttonRemove.apply()}
                            />
                            <div className={styles.dragHandle} {...provided.dragHandleProps}>
                              <Icon
                                title="Drag and drop to reorder"
                                name="draggabledots"
                                size="lg"
                                className={styles.dragIcon}
                              />
                            </div>
                          </>
                        }
                        isOpen={expanded[item.name]}
                        onToggle={(isOpen) =>
                          setExpanded({
                            ...expanded,
                            [item.name]: isOpen,
                          })
                        }
                      >
                        <LinkEditor
                          value={item}
                          onChange={(link) => {
                            onChangeItems(items.map((itemLink) => (itemLink.name === link.name ? link : itemLink)));
                          }}
                          data={data}
                          optionId={optionId}
                          dropdowns={dropdowns}
                          dashboards={dashboards}
                          isGrid={value.gridLayout}
<<<<<<< HEAD
                          isHighlightTimePicker={value.highlightCurrentTimepicker}
                          annotationsLayers={annotationsLayers}
=======
>>>>>>> 1a62c2d5
                        />
                      </Collapse>
                    </div>
                  )}
                </Draggable>
              ))}
              {provided.placeholder}
            </div>
          )}
        </Droppable>
      </DragDropContext>
      <InlineFieldRow className={styles.newItem} {...testIds.newItem.apply()}>
        <InlineField
          label="New Link"
          grow={true}
          invalid={isNameExistsError}
          error="Group with the same name already exists."
        >
          <Input
            placeholder="Unique label name"
            value={newLinkName}
            onChange={(event) => setNewLinkName(event.currentTarget.value)}
            {...testIds.newItemName.apply()}
          />
        </InlineField>
        <Button
          icon="plus"
          title="Add Link"
          disabled={!newLinkName || isNameExistsError}
          onClick={onAddNewItem}
          {...testIds.buttonAddNew.apply()}
        >
          Add Link
        </Button>
      </InlineFieldRow>
    </div>
  );
};<|MERGE_RESOLUTION|>--- conflicted
+++ resolved
@@ -471,11 +471,7 @@
                           dropdowns={dropdowns}
                           dashboards={dashboards}
                           isGrid={value.gridLayout}
-<<<<<<< HEAD
-                          isHighlightTimePicker={value.highlightCurrentTimepicker}
                           annotationsLayers={annotationsLayers}
-=======
->>>>>>> 1a62c2d5
                         />
                       </Collapse>
                     </div>
