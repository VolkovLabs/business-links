import { cx } from '@emotion/css';
import { DataFrame } from '@grafana/data';
import { Button, Icon, IconButton, InlineField, InlineFieldRow, InlineSwitch, Input, useTheme2 } from '@grafana/ui';
import { DragDropContext, Draggable, DraggingStyle, Droppable, DropResult, NotDraggingStyle } from '@hello-pangea/dnd';
import { Collapse, Slider } from '@volkovlabs/components';
import React, { useCallback, useMemo, useState } from 'react';
import { v4 as uuidv4 } from 'uuid';

import { TEST_IDS } from '@/constants';
import {
  DashboardMeta,
  EditorProps,
  GroupConfig,
  LinkConfig,
  LinkConfigType,
  LinkTarget,
  LinkType,
  TimeConfigType,
} from '@/types';
import { reorder } from '@/utils';

import { LinkEditor } from './components';
import { getStyles } from './GroupEditor.styles';

/**
 * Get Item Style
 */
const getItemStyle = (isDragging: boolean, draggableStyle: DraggingStyle | NotDraggingStyle | undefined) => ({
  /**
   * styles we need to apply on draggables
   */
  ...draggableStyle,
});

/**
 * Properties
 */
interface Props extends EditorProps<GroupConfig> {
  /**
   * Name
   *
   * @type {string}
   */
  name: string;

  /**
   * Dashboards
   *
   * @type {DashboardMeta[]}
   */
  dashboards: DashboardMeta[];

  /**
   * Option id
   *
   * @type {string}
   */
  optionId?: string;

  /**
   * Available dropdowns
   *
   * @type {string[]}
   */
  dropdowns?: string[];

  data: DataFrame[];
}

/**
 * Test Ids
 */
const testIds = TEST_IDS.groupEditor;

/**
 * Group Editor
 */
export const GroupEditor: React.FC<Props> = ({ value, name, data, onChange, dashboards, optionId, dropdowns }) => {
  /**
   * Styles and Theme
   */
  const theme = useTheme2();
  const styles = getStyles(theme);

  /**
   * States
   */
  const [expanded, setExpanded] = useState<Record<string, boolean>>({});
  const [newLinkName, setNewLinkName] = useState('');
  const [editItem, setEditItem] = useState('');
  const [editName, setEditName] = useState('');
  const [gridColumnsSize, setGridColumnsSize] = useState(value.gridColumns ?? 10);

  /**
   * Links
   */
  const items = useMemo(() => value.items, [value.items]);

  /**
   * Change Items
   */
  const onChangeItems = useCallback(
    (newItems: LinkConfig[]) => {
      const updatedGroup = {
        ...value,
        items: newItems,
      };
      onChange(updatedGroup);
    },
    [onChange, value]
  );

  /**
   * Drag End
   */
  const onDragEnd = useCallback(
    (result: DropResult) => {
      /**
       * Dropped outside the list
       */
      if (!result.destination) {
        return;
      }

      onChangeItems(reorder(items, result.source.index, result.destination.index));
    },
    [items, onChangeItems]
  );

  /**
   * Check Updated Name
   */
  const isUpdatedNameValid = useMemo(() => {
    if (!editName.trim()) {
      return false;
    }

    if (editItem !== editName) {
      return !items.some((item) => item.name === editName);
    }
    return true;
  }, [editItem, editName, items]);

  /**
   * Is Name Exists error
   */
  const isNameExistsError = useMemo(() => {
    return items.some((item) => item.name === newLinkName);
  }, [items, newLinkName]);

  /**
   * Add New Link
   */
  const onAddNewItem = useCallback(() => {
    onChangeItems([
      ...items,
      {
        name: newLinkName,
        enable: true,
        type: LinkConfigType.LINK,
        linkType: LinkType.SINGLE,
        includeTimeRange: false,
        includeVariables: false,
        target: LinkTarget.SELF_TAB,
        tags: [],
        dashboardUrl: '',
        url: '',
        showMenuOnHover: false,
        id: uuidv4(),
<<<<<<< HEAD
        timePickerConfig: {
          type: TimeConfigType.FIELD,
        },
=======
>>>>>>> b092eefa
      },
    ]);
    setNewLinkName('');
  }, [items, newLinkName, onChangeItems]);

  /**
   * On Cancel Edit
   */
  const onCancelEdit = useCallback(() => {
    setEditItem('');
    setEditName('');
  }, []);

  /**
   * On Save Name
   */
  const onSaveName = useCallback(() => {
    onChangeItems(
      items.map((item) =>
        item.name === editItem
          ? {
              ...item,
              name: editName,
            }
          : item
      )
    );
    onCancelEdit();
  }, [onChangeItems, items, onCancelEdit, editItem, editName]);

  return (
    <div {...testIds.root.apply()}>
      {optionId === 'groups' && (
        <InlineField label="Highlight the current link" labelWidth={25}>
          <InlineSwitch
            value={value.highlightCurrentLink}
            onChange={(event) =>
              onChange({
                ...value,
                highlightCurrentLink: event.currentTarget.checked,
              })
            }
            {...testIds.fieldHighlight.apply()}
          />
        </InlineField>
      )}
      {optionId === 'groups' && (
<<<<<<< HEAD
        <InlineField label="Grid layout">
=======
        <InlineField label="Grid layout" labelWidth={25}>
>>>>>>> b092eefa
          <InlineSwitch
            value={value.gridLayout}
            onChange={(event) =>
              onChange({
                ...value,
                gridLayout: event.currentTarget.checked,
              })
            }
            {...testIds.fieldGridLayout.apply()}
          />
        </InlineField>
      )}
      {optionId === 'groups' && value.gridLayout && (
<<<<<<< HEAD
        <InlineField label="Grid columns size" grow={true}>
=======
        <InlineField label="Grid columns size" grow={true} labelWidth={25}>
>>>>>>> b092eefa
          <Slider
            value={gridColumnsSize}
            min={1}
            max={24}
            step={1}
            onChange={(size) => {
              setGridColumnsSize(size);
            }}
            onAfterChange={(size) => {
              onChange({
                ...value,
                gridColumns: size,
              });
            }}
            {...testIds.fieldColumnsInManualLayout.apply()}
          />
        </InlineField>
      )}
      <DragDropContext onDragEnd={onDragEnd}>
        <Droppable droppableId={name}>
          {(provided) => (
            <div {...provided.droppableProps} ref={provided.innerRef}>
              {items.map((item, index) => (
                <Draggable key={item.name} draggableId={item.name} index={index}>
                  {(provided, snapshot) => (
                    <div
                      ref={provided.innerRef}
                      {...provided.draggableProps}
                      style={getItemStyle(snapshot.isDragging, provided.draggableProps.style)}
                      className={styles.item}
                    >
                      <Collapse
                        headerTestId={testIds.itemHeader.selector(item.name)}
                        contentTestId={testIds.itemContent.selector(item.name)}
                        fill="solid"
                        title={
                          editItem === item.name ? (
                            <div
                              className={cx(styles.itemHeader, styles.itemHeaderForm)}
                              onClick={(event) => event.stopPropagation()}
                            >
                              <InlineField className={styles.fieldName} invalid={!isUpdatedNameValid}>
                                <Input
                                  autoFocus={true}
                                  value={editName}
                                  onChange={(event) => setEditName(event.currentTarget.value)}
                                  onKeyDown={(e) => {
                                    if (e.key === 'Enter' && isUpdatedNameValid) {
                                      onSaveName();
                                    }

                                    if (e.key === 'Escape') {
                                      onCancelEdit();
                                    }
                                  }}
                                  {...testIds.fieldName.apply()}
                                />
                              </InlineField>
                              <Button
                                variant="secondary"
                                fill="text"
                                className={styles.actionButton}
                                icon="times"
                                size="sm"
                                onClick={onCancelEdit}
                                {...testIds.buttonCancelRename.apply()}
                              />
                              <Button
                                variant="secondary"
                                fill="text"
                                className={styles.actionButton}
                                icon="save"
                                size="sm"
                                onClick={onSaveName}
                                disabled={!isUpdatedNameValid}
                                tooltip={
                                  isUpdatedNameValid ? '' : 'Name is empty or group with the same name already exists.'
                                }
                                {...testIds.buttonSaveRename.apply()}
                              />
                            </div>
                          ) : (
                            <div className={cx(styles.itemHeader, styles.itemHeaderText)}>{item.name}</div>
                          )
                        }
                        actions={
                          <>
                            {editItem !== item.name && (
                              <Button
                                icon="edit"
                                variant="secondary"
                                fill="text"
                                size="sm"
                                className={styles.actionButton}
                                onClick={() => {
                                  /**
                                   * Start Edit
                                   */
                                  setEditName(item.name);
                                  setEditItem(item.name);
                                }}
                                {...testIds.buttonStartRename.apply()}
                              />
                            )}
                            <IconButton
                              name={item.enable ? 'eye' : 'eye-slash'}
                              aria-label={item.enable ? 'Hide' : 'Show'}
                              onClick={() => {
                                onChangeItems(
                                  items.map((link) =>
                                    link.name === item.name
                                      ? {
                                          ...item,
                                          enable: !item.enable,
                                        }
                                      : link
                                  )
                                );
                              }}
                              tooltip={item.enable ? 'Hide' : 'Show'}
                              {...testIds.buttonToggleVisibility.apply()}
                            />
                            <IconButton
                              name="trash-alt"
                              onClick={() => onChangeItems(items.filter((link) => link.name !== item.name))}
                              aria-label="Remove"
                              {...testIds.buttonRemove.apply()}
                            />
                            <div className={styles.dragHandle} {...provided.dragHandleProps}>
                              <Icon
                                title="Drag and drop to reorder"
                                name="draggabledots"
                                size="lg"
                                className={styles.dragIcon}
                              />
                            </div>
                          </>
                        }
                        isOpen={expanded[item.name]}
                        onToggle={(isOpen) =>
                          setExpanded({
                            ...expanded,
                            [item.name]: isOpen,
                          })
                        }
                      >
                        <LinkEditor
                          value={item}
                          onChange={(link) => {
                            onChangeItems(items.map((itemLink) => (itemLink.name === link.name ? link : itemLink)));
                          }}
                          data={data}
                          optionId={optionId}
                          dropdowns={dropdowns}
                          dashboards={dashboards}
                        />
                      </Collapse>
                    </div>
                  )}
                </Draggable>
              ))}
              {provided.placeholder}
            </div>
          )}
        </Droppable>
      </DragDropContext>
      <InlineFieldRow className={styles.newItem} {...testIds.newItem.apply()}>
        <InlineField
          label="New Link"
          grow={true}
          invalid={isNameExistsError}
          error="Group with the same name already exists."
        >
          <Input
            placeholder="Unique label name"
            value={newLinkName}
            onChange={(event) => setNewLinkName(event.currentTarget.value)}
            {...testIds.newItemName.apply()}
          />
        </InlineField>
        <Button
          icon="plus"
          title="Add Link"
          disabled={!newLinkName || isNameExistsError}
          onClick={onAddNewItem}
          {...testIds.buttonAddNew.apply()}
        >
          Add Link
        </Button>
      </InlineFieldRow>
    </div>
  );
};<|MERGE_RESOLUTION|>--- conflicted
+++ resolved
@@ -167,12 +167,9 @@
         url: '',
         showMenuOnHover: false,
         id: uuidv4(),
-<<<<<<< HEAD
         timePickerConfig: {
           type: TimeConfigType.FIELD,
         },
-=======
->>>>>>> b092eefa
       },
     ]);
     setNewLinkName('');
@@ -220,11 +217,7 @@
         </InlineField>
       )}
       {optionId === 'groups' && (
-<<<<<<< HEAD
         <InlineField label="Grid layout">
-=======
-        <InlineField label="Grid layout" labelWidth={25}>
->>>>>>> b092eefa
           <InlineSwitch
             value={value.gridLayout}
             onChange={(event) =>
@@ -238,11 +231,7 @@
         </InlineField>
       )}
       {optionId === 'groups' && value.gridLayout && (
-<<<<<<< HEAD
         <InlineField label="Grid columns size" grow={true}>
-=======
-        <InlineField label="Grid columns size" grow={true} labelWidth={25}>
->>>>>>> b092eefa
           <Slider
             value={gridColumnsSize}
             min={1}
