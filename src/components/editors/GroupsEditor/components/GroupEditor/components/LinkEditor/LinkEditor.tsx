--- conflicted
+++ resolved
@@ -458,7 +458,6 @@
 
       {value.linkType !== LinkType.HTML && (
         <FieldsGroup label="Configuration">
-<<<<<<< HEAD
           <InlineField label="Use custom images" grow={true} labelWidth={30}>
             <InlineSwitch
               value={value.showCustomIcons}
@@ -503,39 +502,17 @@
 
           {value.linkType !== LinkType.DROPDOWN && value.linkType !== LinkType.TIMEPICKER && (
             <InlineField grow={true} label="Open in" labelWidth={20} {...TEST_IDS.linkEditor.fieldTarget.apply()}>
-=======
-          {value.linkType !== LinkType.DROPDOWN && (
-            <>
-              <InlineField label="Icon" grow labelWidth={20}>
-                <Select
-                  options={iconOptions}
-                  isClearable
-                  onChange={(event) => {
-                    onChange({
-                      ...value,
-                      icon: event?.value as IconName | undefined,
-                    });
-                  }}
-                  {...TEST_IDS.linkEditor.fieldIcon.apply()}
-                  value={value.icon}
-                />
-              </InlineField>
-
-              {value.linkType !== LinkType.TIMEPICKER && (
-                <InlineField grow={true} label="Open in" labelWidth={20} {...TEST_IDS.linkEditor.fieldTarget.apply()}>
-                  <RadioButtonGroup
-                    value={value.target}
-                    onChange={(eventValue) => {
-                      onChange({
-                        ...value,
-                        target: eventValue,
-                      });
-                    }}
-                    options={linkTargetOptions}
-                  />
-                </InlineField>
-              )}
-            </>
+              <RadioButtonGroup
+                value={value.target}
+                onChange={(eventValue) => {
+                  onChange({
+                    ...value,
+                    target: eventValue,
+                  });
+                }}
+                options={linkTargetOptions}
+              />
+            </InlineField>
           )}
 
           {optionId === 'groups' && (
@@ -546,7 +523,6 @@
               tooltip={'Default to left alignment'}
               {...TEST_IDS.linkEditor.fieldAlignContent.apply()}
             >
->>>>>>> a1935592
               <RadioButtonGroup
                 options={alignContentPositionOptions}
                 value={value.alignContentPosition ?? AlignContentPositionType.LEFT}
