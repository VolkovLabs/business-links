--- conflicted
+++ resolved
@@ -323,7 +323,19 @@
               />
             </InlineField>
 
-<<<<<<< HEAD
+            <InlineField label="AI Assistant Name" grow={true} labelWidth={20}>
+              <Input
+                value={value.assistantName}
+                onChange={(event) => {
+                  onChange({
+                    ...value,
+                    assistantName: event.currentTarget.value,
+                  });
+                }}
+                {...TEST_IDS.linkEditor.fieldAssistantName.apply()}
+              />
+            </InlineField>
+
             <InlineField
               label="Set temperature"
               grow={true}
@@ -342,18 +354,6 @@
                   });
                 }}
                 {...TEST_IDS.linkEditor.fieldLlmTemperature.apply()}
-=======
-            <InlineField label="AI Assistant Name" grow={true} labelWidth={20}>
-              <Input
-                value={value.assistantName}
-                onChange={(event) => {
-                  onChange({
-                    ...value,
-                    assistantName: event.currentTarget.value,
-                  });
-                }}
-                {...TEST_IDS.linkEditor.fieldAssistantName.apply()}
->>>>>>> bae5f249
               />
             </InlineField>
           </>
