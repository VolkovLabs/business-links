--- conflicted
+++ resolved
@@ -311,7 +311,6 @@
   dropdownConfig?: DropdownConfig;
 
   /**
-<<<<<<< HEAD
    * Use custom images
    *
    * @type {boolean}
@@ -324,13 +323,13 @@
    * @type {string}
    */
   customIconUrl?: string;
-=======
+
+  /**
    * Align content position
    *
    * @type {AlignContentPositionType}
    */
   alignContentPosition?: AlignContentPositionType;
->>>>>>> a1935592
 }
 
 /**
