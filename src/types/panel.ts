--- conflicted
+++ resolved
@@ -311,13 +311,13 @@
   dropdownConfig?: DropdownConfig;
 
   /**
-<<<<<<< HEAD
    * Include kiosk mode
    *
    * @type {boolean}
    */
   includeKioskMode: boolean;
-=======
+
+  /**
    * Use custom images
    *
    * @type {boolean}
@@ -330,7 +330,6 @@
    * @type {string}
    */
   customIconUrl?: string;
->>>>>>> 01028138
 
   /**
    * Align content position
