--- conflicted
+++ resolved
@@ -311,19 +311,18 @@
   dropdownConfig?: DropdownConfig;
 
   /**
-<<<<<<< HEAD
    * Include kiosk mode
    *
    * @type {boolean}
    */
   includeKioskMode: boolean;
-=======
+
+  /**
    * Align content position
    *
    * @type {AlignContentPositionType}
    */
   alignContentPosition?: AlignContentPositionType;
->>>>>>> a1935592
 }
 
 /**
