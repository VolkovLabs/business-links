import { IconName } from '@grafana/ui';

import { AlignContentPositionType, DropdownConfig, HoverMenuPositionType, LinkConfig } from './panel';

export interface NestedLinkConfig extends LinkConfig {
  /**
   * Current dashboard/link
   *
   * @type {boolean}
   */
  isCurrentLink?: boolean;
}

/**
 * Visual Link Type
 */
export enum VisualLinkType {
  LINK = 'link',
  TIMEPICKER = 'timepicker',
  HTML = 'html',
  MENU = 'menu',
}

export interface VisualLink {
  /**
   * Name
   *
   * @type {string}
   */
  name: string;

  /**
   * Id
   *
   * @type {string}
   */
  id: string;

  /**
   * Visual link type
   *
   * @type {VisualLinkType}
   */
  type: VisualLinkType;

  /**
   * Icon
   *
   * @type {IconName}
   */
  icon?: IconName;

  /**
   * Icon
   *
   * @type {boolean}
   */
  showMenuOnHover?: boolean;

  /**
   * Hover menu position
   *
   * @type {HoverMenuPositionType}
   */
  hoverMenuPosition?: HoverMenuPositionType;

  /**
   * links
   *
   * @type {NestedLinkConfig[]}
   */
  links: NestedLinkConfig[];

  /**
   * Time picker range
   */
  timeRange?: {
    /**
     * From range
     *
     * @type {string | number}
     */
    from: string | number;

    /**
     * To range
     *
     * @type {string | number}
     */
    to: string | number;
  };

  /**
   * HTML content
   *
   */
  content?: string;

  /**
   * Dropdown config
   *
   * @type {DropdownConfig}
   */
  dropdownConfig?: DropdownConfig;

  /**
   * Current Time Picker
   */
  isCurrentTimepicker?: boolean;

  /**
<<<<<<< HEAD
   * Use custom images
   *
   * @type {boolean}
   */
  showCustomIcons?: boolean;

  /**
   * Custom image url
   *
   * @type {string}
   */
  customIconUrl?: string;
=======
   * Align content position
   *
   * @type {AlignContentPositionType}
   */
  alignContentPosition?: AlignContentPositionType;
>>>>>>> a1935592
}

/**
 * Field Source
 */
export interface FieldSource {
  /**
   * Field Name
   *
   * @type {string}
   */
  name: string;

  /**
   * Data Frame ID or Frame Index if no specified
   */
  source: string | number;
}<|MERGE_RESOLUTION|>--- conflicted
+++ resolved
@@ -109,7 +109,6 @@
   isCurrentTimepicker?: boolean;
 
   /**
-<<<<<<< HEAD
    * Use custom images
    *
    * @type {boolean}
@@ -122,13 +121,13 @@
    * @type {string}
    */
   customIconUrl?: string;
-=======
+
+  /**
    * Align content position
    *
    * @type {AlignContentPositionType}
    */
   alignContentPosition?: AlignContentPositionType;
->>>>>>> a1935592
 }
 
 /**
