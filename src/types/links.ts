import { IconName } from '@grafana/ui';

import { HoverMenuPositionType, LinkConfig } from './panel';

export interface NestedLinkConfig extends LinkConfig {
  /**
   * Current dashboard/link
   *
   * @type {boolean}
   */
  isCurrentLink?: boolean;
}

/**
 * Visual Link Type
 */
export enum VisualLinkType {
  LINK = 'link',
  TIMEPICKER = 'timepicker',
  HTML = 'html',
}

export interface VisualLink {
  /**
   * Name
   *
   * @type {string}
   */
  name: string;

  /**
   * Id
   *
   * @type {string}
   */
  id: string;

  /**
   * Visual link type
   *
   * @type {VisualLinkType}
   */
  type: VisualLinkType;

  /**
   * Icon
   *
   * @type {IconName}
   */
  icon?: IconName;

  /**
   * Icon
   *
   * @type {boolean}
   */
  showMenuOnHover?: boolean;

  /**
   * Hover menu position
   *
   * @type {HoverMenuPositionType}
   */
  hoverMenuPosition?: HoverMenuPositionType;

  /**
   * links
   *
   * @type {NestedLinkConfig[]}
   */
  links: NestedLinkConfig[];

  /**
   * Time picker range
   *
   */
  timeRange?: {
    /**
     * From range
     *
     * @type {string | number}
     */
    from: string | number;

    /**
     * To range
     *
     * @type {string | number}
     */
    to: string | number;
  };
<<<<<<< HEAD
  isCurrentTimepicker?: boolean;
=======

  /**
   * HTML content
   *
   */
  content?: string;
>>>>>>> 429538d0
}

/**
 * Field Source
 */
export interface FieldSource {
  /**
   * Field Name
   *
   * @type {string}
   */
  name: string;

  /**
   * Data Frame ID or Frame Index if no specified
   */
  source: string | number;
}<|MERGE_RESOLUTION|>--- conflicted
+++ resolved
@@ -72,7 +72,6 @@
 
   /**
    * Time picker range
-   *
    */
   timeRange?: {
     /**
@@ -89,16 +88,16 @@
      */
     to: string | number;
   };
-<<<<<<< HEAD
+
+  /**
+   * Current Time Picker
+   */
   isCurrentTimepicker?: boolean;
-=======
 
   /**
    * HTML content
-   *
    */
   content?: string;
->>>>>>> 429538d0
 }
 
 /**
